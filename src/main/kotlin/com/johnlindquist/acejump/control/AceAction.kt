--- conflicted
+++ resolved
@@ -22,15 +22,9 @@
   }
 
   override fun actionPerformed(e: AnActionEvent) {
-<<<<<<< HEAD
-    Finder.fullFileMode()
-    editor = e.getData(EDITOR) ?: editor
-    logger.info("Invoked on ${editor.getNameOfFileInEditor()}")
-=======
     editor = e.getData(EDITOR) ?: return
     val textLength = editor.document.textLength
     logger.info("Invoked on ${editor.getNameOfFileInEditor()} ($textLength)")
->>>>>>> f1d46add
     Handler.activate()
   }
 }
