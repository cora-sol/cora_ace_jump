package org.acejump.config

import com.intellij.openapi.ui.ComboBox
import com.intellij.ui.ColorPanel
import com.intellij.ui.components.JBCheckBox
import com.intellij.ui.components.JBTextArea
import com.intellij.ui.components.JBTextField
import com.intellij.ui.layout.Cell
import com.intellij.ui.layout.GrowPolicy.MEDIUM_TEXT
import com.intellij.ui.layout.GrowPolicy.SHORT_TEXT
import com.intellij.ui.layout.panel
import org.acejump.label.Pattern.Companion.KeyLayout
import org.acejump.search.JumpMode
import org.acejump.search.aceString
import java.awt.Color
import java.awt.Font
import javax.swing.JCheckBox
import javax.swing.JComponent
import javax.swing.JPanel
import javax.swing.text.JTextComponent
import kotlin.reflect.KProperty

/**
 * Settings view located in File | Settings | Tools | AceJump.
 */

internal class AceSettingsPanel {
  private val tagCharsField = JBTextField()
  private val keyboardLayoutCombo = ComboBox<KeyLayout>()
  private val keyboardLayoutArea = JBTextArea()
  private val cycleModeCombo1 = ComboBox<JumpMode>()
  private val cycleModeCombo2 = ComboBox<JumpMode>()
  private val cycleModeCombo3 = ComboBox<JumpMode>()
  private val cycleModeCombo4 = ComboBox<JumpMode>()
  private val jumpModeColorWheel = ColorPanel()
  private val targetModeColorWheel = ColorPanel()
  private val definitionModeColorWheel = ColorPanel()
  private val textHighlightColorWheel = ColorPanel()
  private val tagForegroundColorWheel = ColorPanel()
  private val tagBackgroundColorWheel = ColorPanel()
  private val displayQueryCheckBox = JBCheckBox().apply { isEnabled = false }
<<<<<<< HEAD
  private val roundedTagCornersCheckBox = JBCheckBox()
=======
  private val searchWholeFileCheckBox = JBCheckBox()
>>>>>>> 3c899bf5
  private val supportPinyinCheckBox = JBCheckBox()

  init {
    tagCharsField.apply { font = Font("monospaced", font.style, font.size) }
    keyboardLayoutArea.apply {
      font = Font("monospaced", font.style, font.size)
      isEditable = false
    }

    keyboardLayoutCombo.run {
      KeyLayout.values().forEach { addItem(it) }
      addActionListener { keyChars = (selectedItem as KeyLayout).joinBy("\n") }
    }

    cycleModeCombo1.run {
      JumpMode.values().forEach { addItem(it) }
      addActionListener { cycleMode1 = selectedItem as JumpMode }
    }

    cycleModeCombo2.run {
      JumpMode.values().forEach { addItem(it) }
      addActionListener { cycleMode2 = selectedItem as JumpMode }
    }

    cycleModeCombo3.run {
      JumpMode.values().forEach { addItem(it) }
      addActionListener { cycleMode3 = selectedItem as JumpMode }
    }

    cycleModeCombo4.run {
      JumpMode.values().forEach { addItem(it) }
      addActionListener { cycleMode4 = selectedItem as JumpMode }
    }
  }

  // https://github.com/JetBrains/intellij-community/blob/master/platform/platform-impl/src/com/intellij/ui/layout/readme.md
  internal val rootPanel: JPanel = panel {
    fun Cell.short(component: JComponent) = component(growPolicy = SHORT_TEXT)
    fun Cell.medium(component: JComponent) = component(growPolicy = MEDIUM_TEXT)

    titledRow(aceString("charactersAndLayoutHeading")) {
      row(aceString("tagCharsToBeUsedLabel")) { medium(tagCharsField) }
      row(aceString("keyboardLayoutLabel")) { short(keyboardLayoutCombo) }
      row(aceString("keyboardDesignLabel")) { short(keyboardLayoutArea) }
    }

    titledRow(aceString("modesHeading")) {
      row(aceString("cycleModeOrderLabel")) {
        cell(isVerticalFlow = false, isFullWidth = false) {
          cycleModeCombo1()
          cycleModeCombo2()
          cycleModeCombo3()
          cycleModeCombo4()
        }
      }
    }

    titledRow(aceString("colorsHeading")) {
      row(aceString("jumpModeColorLabel")) { short(jumpModeColorWheel) }
      row(aceString("targetModeColorLabel")) { short(targetModeColorWheel) }
      row(aceString("definitionModeColorLabel")) { short(definitionModeColorWheel) }
      row(aceString("textHighlightColorLabel")) { short(textHighlightColorWheel) }
      row(aceString("tagForegroundColorLabel")) { short(tagForegroundColorWheel) }
      row(aceString("tagBackgroundColorLabel")) { short(tagBackgroundColorWheel) }
    }

    titledRow(aceString("appearanceHeading")) {
      row { short(displayQueryCheckBox.apply { text = aceString("displayQueryLabel") }) }
      row { short(roundedTagCornersCheckBox.apply { text = aceString("roundedTagCornersLabel") }) }
    }

    titledRow(aceString("behaviorHeading")) {
      row { short(searchWholeFileCheckBox.apply { text = aceString("searchWholeFileLabel") }) }
      row { short(supportPinyinCheckBox.apply { text = aceString("supportPinyin") }) }
    }
  }


  // Property-to-property delegation: https://stackoverflow.com/q/45074596/1772342
  internal var allowedChars by tagCharsField
  internal var keyboardLayout by keyboardLayoutCombo
  internal var keyChars by keyboardLayoutArea
  internal var cycleMode1 by cycleModeCombo1
  internal var cycleMode2 by cycleModeCombo2
  internal var cycleMode3 by cycleModeCombo3
  internal var cycleMode4 by cycleModeCombo4
  internal var jumpModeColor by jumpModeColorWheel
  internal var targetModeColor by targetModeColorWheel
  internal var definitionModeColor by definitionModeColorWheel
  internal var textHighlightColor by textHighlightColorWheel
  internal var tagForegroundColor by tagForegroundColorWheel
  internal var tagBackgroundColor by tagBackgroundColorWheel
  internal var displayQuery by displayQueryCheckBox
<<<<<<< HEAD
  internal var roundedTagCorners by roundedTagCornersCheckBox
=======
  internal var searchWholeFile by searchWholeFileCheckBox
>>>>>>> 3c899bf5
  internal var supportPinyin by supportPinyinCheckBox

  fun reset(settings: AceSettings) {
    allowedChars = settings.allowedChars
    keyboardLayout = settings.layout
    cycleMode1 = settings.cycleMode1
    cycleMode2 = settings.cycleMode2
    cycleMode3 = settings.cycleMode3
    cycleMode4 = settings.cycleMode4
    jumpModeColor = settings.jumpModeColor
    targetModeColor = settings.targetModeColor
    definitionModeColor = settings.definitionModeColor
    textHighlightColor = settings.textHighlightColor
    tagForegroundColor = settings.tagForegroundColor
    tagBackgroundColor = settings.tagBackgroundColor
    displayQuery = settings.displayQuery
<<<<<<< HEAD
    roundedTagCorners = settings.roundedTagCorners
=======
    searchWholeFile = settings.searchWholeFile
>>>>>>> 3c899bf5
    supportPinyin = settings.supportPinyin
  }

  // Removal pending support for https://youtrack.jetbrains.com/issue/KT-8575
  private operator fun JTextComponent.getValue(a: AceSettingsPanel, p: KProperty<*>) = text.toLowerCase()
  private operator fun JTextComponent.setValue(a: AceSettingsPanel, p: KProperty<*>, s: String) = setText(s)

  private operator fun ColorPanel.getValue(a: AceSettingsPanel, p: KProperty<*>) = selectedColor
  private operator fun ColorPanel.setValue(a: AceSettingsPanel, p: KProperty<*>, c: Color?) = setSelectedColor(c)

  private operator fun JCheckBox.getValue(a: AceSettingsPanel, p: KProperty<*>) = isSelected
  private operator fun JCheckBox.setValue(a: AceSettingsPanel, p: KProperty<*>, selected: Boolean) = setSelected(selected)

  private operator fun <T> ComboBox<T>.getValue(a: AceSettingsPanel, p: KProperty<*>) = selectedItem as T
  private operator fun <T> ComboBox<T>.setValue(a: AceSettingsPanel, p: KProperty<*>, item: T) = setSelectedItem(item)
}<|MERGE_RESOLUTION|>--- conflicted
+++ resolved
@@ -39,11 +39,8 @@
   private val tagForegroundColorWheel = ColorPanel()
   private val tagBackgroundColorWheel = ColorPanel()
   private val displayQueryCheckBox = JBCheckBox().apply { isEnabled = false }
-<<<<<<< HEAD
   private val roundedTagCornersCheckBox = JBCheckBox()
-=======
   private val searchWholeFileCheckBox = JBCheckBox()
->>>>>>> 3c899bf5
   private val supportPinyinCheckBox = JBCheckBox()
 
   init {
@@ -137,11 +134,8 @@
   internal var tagForegroundColor by tagForegroundColorWheel
   internal var tagBackgroundColor by tagBackgroundColorWheel
   internal var displayQuery by displayQueryCheckBox
-<<<<<<< HEAD
   internal var roundedTagCorners by roundedTagCornersCheckBox
-=======
   internal var searchWholeFile by searchWholeFileCheckBox
->>>>>>> 3c899bf5
   internal var supportPinyin by supportPinyinCheckBox
 
   fun reset(settings: AceSettings) {
@@ -158,11 +152,8 @@
     tagForegroundColor = settings.tagForegroundColor
     tagBackgroundColor = settings.tagBackgroundColor
     displayQuery = settings.displayQuery
-<<<<<<< HEAD
     roundedTagCorners = settings.roundedTagCorners
-=======
     searchWholeFile = settings.searchWholeFile
->>>>>>> 3c899bf5
     supportPinyin = settings.supportPinyin
   }
 
